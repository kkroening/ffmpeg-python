from __future__ import unicode_literals
from .dag import get_outgoing_edges, topo_sort
from ._utils import basestring, convert_kwargs_to_cmd_line_args
from builtins import str
from functools import reduce
import collections
import copy
import operator
import subprocess
import asyncio

from ._ffmpeg import input, output
from .nodes import (
    get_stream_spec_nodes,
    FilterNode,
    GlobalNode,
    InputNode,
    OutputNode,
    output_operator,
)


class Error(Exception):
    def __init__(self, cmd, stdout, stderr):
        super(Error, self).__init__(
            '{} error (see stderr output for detail)'.format(cmd)
        )
        self.stdout = stdout
        self.stderr = stderr


def _get_input_args(input_node):
    if input_node.name == input.__name__:
        kwargs = copy.copy(input_node.kwargs)
        filename = kwargs.pop('filename')
        fmt = kwargs.pop('format', None)
        video_size = kwargs.pop('video_size', None)
        args = []
        if fmt:
            args += ['-f', fmt]
        if video_size:
            args += ['-video_size', '{}x{}'.format(video_size[0], video_size[1])]
        args += convert_kwargs_to_cmd_line_args(kwargs)
        args += ['-i', filename]
    else:
        raise ValueError('Unsupported input node: {}'.format(input_node))
    return args


def _format_input_stream_name(stream_name_map, edge, is_final_arg=False):
    prefix = stream_name_map[edge.upstream_node, edge.upstream_label]
    if not edge.upstream_selector:
        suffix = ''
    else:
        suffix = ':{}'.format(edge.upstream_selector)
    if is_final_arg and isinstance(edge.upstream_node, InputNode):
        ## Special case: `-map` args should not have brackets for input
        ## nodes.
        fmt = '{}{}'
    else:
        fmt = '[{}{}]'
    return fmt.format(prefix, suffix)


def _format_output_stream_name(stream_name_map, edge):
    return '[{}]'.format(stream_name_map[edge.upstream_node, edge.upstream_label])


def _get_filter_spec(node, outgoing_edge_map, stream_name_map):
    incoming_edges = node.incoming_edges
    outgoing_edges = get_outgoing_edges(node, outgoing_edge_map)
    inputs = [
        _format_input_stream_name(stream_name_map, edge) for edge in incoming_edges
    ]
    outputs = [
        _format_output_stream_name(stream_name_map, edge) for edge in outgoing_edges
    ]
    filter_spec = '{}{}{}'.format(
        ''.join(inputs), node._get_filter(outgoing_edges), ''.join(outputs)
    )
    return filter_spec


def _allocate_filter_stream_names(filter_nodes, outgoing_edge_maps, stream_name_map):
    stream_count = 0
    for upstream_node in filter_nodes:
        outgoing_edge_map = outgoing_edge_maps[upstream_node]
        for upstream_label, downstreams in sorted(outgoing_edge_map.items()):
            if len(downstreams) > 1:
                # TODO: automatically insert `splits` ahead of time via graph transformation.
                raise ValueError(
                    'Encountered {} with multiple outgoing edges with same upstream label {!r}; a '
                    '`split` filter is probably required'.format(
                        upstream_node, upstream_label
                    )
                )
            stream_name_map[upstream_node, upstream_label] = 's{}'.format(stream_count)
            stream_count += 1


def _get_filter_arg(filter_nodes, outgoing_edge_maps, stream_name_map):
    _allocate_filter_stream_names(filter_nodes, outgoing_edge_maps, stream_name_map)
    filter_specs = [
        _get_filter_spec(node, outgoing_edge_maps[node], stream_name_map)
        for node in filter_nodes
    ]
    return ';'.join(filter_specs)


def _get_global_args(node):
    return list(node.args)


def _get_output_args(node, stream_name_map):
    if node.name != output.__name__:
        raise ValueError('Unsupported output node: {}'.format(node))
    args = []

    if len(node.incoming_edges) == 0:
        raise ValueError('Output node {} has no mapped streams'.format(node))

    for edge in node.incoming_edges:
        # edge = node.incoming_edges[0]
        stream_name = _format_input_stream_name(
            stream_name_map, edge, is_final_arg=True
        )
        if stream_name != '0' or len(node.incoming_edges) > 1:
            args += ['-map', stream_name]

    kwargs = copy.copy(node.kwargs)
    filename = kwargs.pop('filename')
    if 'format' in kwargs:
        args += ['-f', kwargs.pop('format')]
    if 'video_bitrate' in kwargs:
        args += ['-b:v', str(kwargs.pop('video_bitrate'))]
    if 'audio_bitrate' in kwargs:
        args += ['-b:a', str(kwargs.pop('audio_bitrate'))]
    if 'video_size' in kwargs:
        video_size = kwargs.pop('video_size')
        if not isinstance(video_size, basestring) and isinstance(
            video_size, collections.Iterable
        ):
            video_size = '{}x{}'.format(video_size[0], video_size[1])
        args += ['-video_size', video_size]
    args += convert_kwargs_to_cmd_line_args(kwargs)
    args += [filename]
    return args


@output_operator()
def get_args(stream_spec, overwrite_output=False):
    """Build command-line arguments to be passed to ffmpeg."""
    nodes = get_stream_spec_nodes(stream_spec)
    args = []
    # TODO: group nodes together, e.g. `-i somefile -r somerate`.
    sorted_nodes, outgoing_edge_maps = topo_sort(nodes)
    input_nodes = [node for node in sorted_nodes if isinstance(node, InputNode)]
    output_nodes = [node for node in sorted_nodes if isinstance(node, OutputNode)]
    global_nodes = [node for node in sorted_nodes if isinstance(node, GlobalNode)]
    filter_nodes = [node for node in sorted_nodes if isinstance(node, FilterNode)]
    stream_name_map = {(node, None): str(i) for i, node in enumerate(input_nodes)}
    filter_arg = _get_filter_arg(filter_nodes, outgoing_edge_maps, stream_name_map)
    args += reduce(operator.add, [_get_input_args(node) for node in input_nodes])
    if filter_arg:
        args += ['-filter_complex', filter_arg]
    args += reduce(
        operator.add, [_get_output_args(node, stream_name_map) for node in output_nodes]
    )
    args += reduce(operator.add, [_get_global_args(node) for node in global_nodes], [])
    if overwrite_output:
        args += ['-y']
    return args


@output_operator()
def compile(stream_spec, cmd='ffmpeg', overwrite_output=False):
    """Build command-line for invoking ffmpeg.

    The :meth:`run` function uses this to build the command line
    arguments and should work in most cases, but calling this function
    directly is useful for debugging or if you need to invoke ffmpeg
    manually for whatever reason.

    This is the same as calling :meth:`get_args` except that it also
    includes the ``ffmpeg`` command as the first argument.
    """
    if isinstance(cmd, basestring):
        cmd = [cmd]
    elif type(cmd) != list:
        cmd = list(cmd)
    return cmd + get_args(stream_spec, overwrite_output=overwrite_output)


@output_operator()
def run_async(
    stream_spec,
    cmd='ffmpeg',
    pipe_stdin=False,
    pipe_stdout=False,
    pipe_stderr=False,
    quiet=False,
    overwrite_output=False,
):
    """Asynchronously invoke ffmpeg for the supplied node graph.

    Args:
        pipe_stdin: if True, connect pipe to subprocess stdin (to be
            used with ``pipe:`` ffmpeg inputs).
        pipe_stdout: if True, connect pipe to subprocess stdout (to be
            used with ``pipe:`` ffmpeg outputs).
        pipe_stderr: if True, connect pipe to subprocess stderr.
        quiet: shorthand for setting ``capture_stdout`` and
            ``capture_stderr``.
        **kwargs: keyword-arguments passed to ``get_args()`` (e.g.
            ``overwrite_output=True``).

    Returns:
        A `subprocess Popen`_ object representing the child process.

    Examples:
        Run and stream input::

            process = (
                ffmpeg
                .input('pipe:', format='rawvideo', pix_fmt='rgb24', s='{}x{}'.format(width, height))
                .output(out_filename, pix_fmt='yuv420p')
                .overwrite_output()
                .run_async(pipe_stdin=True)
            )
            process.communicate(input=input_data)

        Run and capture output::

            process = (
                ffmpeg
                .input(in_filename)
                .output('pipe':, format='rawvideo', pix_fmt='rgb24')
                .run_async(pipe_stdout=True, pipe_stderr=True)
            )
            out, err = process.communicate()

        Process video frame-by-frame using numpy::

            process1 = (
                ffmpeg
                .input(in_filename)
                .output('pipe:', format='rawvideo', pix_fmt='rgb24')
                .run_async(pipe_stdout=True)
            )

            process2 = (
                ffmpeg
                .input('pipe:', format='rawvideo', pix_fmt='rgb24', s='{}x{}'.format(width, height))
                .output(out_filename, pix_fmt='yuv420p')
                .overwrite_output()
                .run_async(pipe_stdin=True)
            )

            while True:
                in_bytes = process1.stdout.read(width * height * 3)
                if not in_bytes:
                    break
                in_frame = (
                    np
                    .frombuffer(in_bytes, np.uint8)
                    .reshape([height, width, 3])
                )
                out_frame = in_frame * 0.3
                process2.stdin.write(
                    frame
                    .astype(np.uint8)
                    .tobytes()
                )

            process2.stdin.close()
            process1.wait()
            process2.wait()

    .. _subprocess Popen: https://docs.python.org/3/library/subprocess.html#popen-objects
    """
    args = compile(stream_spec, cmd, overwrite_output=overwrite_output)
    stdin_stream = subprocess.PIPE if pipe_stdin else None
    stdout_stream = subprocess.PIPE if pipe_stdout or quiet else None
    stderr_stream = subprocess.PIPE if pipe_stderr or quiet else None
    return subprocess.Popen(
        args, stdin=stdin_stream, stdout=stdout_stream, stderr=stderr_stream
    )


@output_operator()
def run(
    stream_spec,
    cmd='ffmpeg',
    capture_stdout=False,
    capture_stderr=False,
    input=None,
    quiet=False,
    overwrite_output=False,
):
    """Invoke ffmpeg for the supplied node graph.

    Args:
        capture_stdout: if True, capture stdout (to be used with
            ``pipe:`` ffmpeg outputs).
        capture_stderr: if True, capture stderr.
        quiet: shorthand for setting ``capture_stdout`` and ``capture_stderr``.
        input: text to be sent to stdin (to be used with ``pipe:``
            ffmpeg inputs)
        **kwargs: keyword-arguments passed to ``get_args()`` (e.g.
            ``overwrite_output=True``).

    Returns: (out, err) tuple containing captured stdout and stderr data.
    """
    process = run_async(
        stream_spec,
        cmd,
        pipe_stdin=input is not None,
        pipe_stdout=capture_stdout,
        pipe_stderr=capture_stderr,
        quiet=quiet,
        overwrite_output=overwrite_output,
    )
    out, err = process.communicate(input)
    retcode = process.poll()
    if retcode:
        raise Error('ffmpeg', out, err)
    return out, err


<<<<<<< HEAD
__all__ = ['compile', 'Error', 'get_args', 'run', 'run_async']
=======
@output_operator()
async def run_asyncio(
        stream_spec, cmd='ffmpeg', pipe_stdin=False, pipe_stdout=False, pipe_stderr=False,
        quiet=False, overwrite_output=False):
    """Asynchronously invoke ffmpeg in asyncio sync/await style and return coroutine.
    Have the same possibilities as `run_async` call.

    Args:
        pipe_stdin: if True, connect pipe to subprocess stdin (to be
            used with ``pipe:`` ffmpeg inputs).
        pipe_stdout: if True, connect pipe to subprocess stdout (to be
            used with ``pipe:`` ffmpeg outputs).
        pipe_stderr: if True, connect pipe to subprocess stderr.
        quiet: shorthand for setting ``capture_stdout`` and
            ``capture_stderr``.

    Returns:
        A Process instance as a coroutine
    """

    args = compile(stream_spec, cmd, overwrite_output=overwrite_output)
    stdin_stream = asyncio.subprocess.PIPE if pipe_stdin else None
    stdout_stream = asyncio.subprocess.PIPE if pipe_stdout or quiet else None
    stderr_stream = asyncio.subprocess.PIPE if pipe_stderr or quiet else None

    return await asyncio.create_subprocess_exec(
        *args,
        stdin=stdin_stream,
        stdout=stdout_stream,
        stderr=stderr_stream
    )


__all__ = [
    'compile',
    'Error',
    'get_args',
    'run',
    'run_async',
    'run_asyncio',
]
>>>>>>> 7f70fb8f
<|MERGE_RESOLUTION|>--- conflicted
+++ resolved
@@ -327,9 +327,6 @@
     return out, err
 
 
-<<<<<<< HEAD
-__all__ = ['compile', 'Error', 'get_args', 'run', 'run_async']
-=======
 @output_operator()
 async def run_asyncio(
         stream_spec, cmd='ffmpeg', pipe_stdin=False, pipe_stdout=False, pipe_stderr=False,
@@ -363,12 +360,4 @@
     )
 
 
-__all__ = [
-    'compile',
-    'Error',
-    'get_args',
-    'run',
-    'run_async',
-    'run_asyncio',
-]
->>>>>>> 7f70fb8f
+__all__ = ['compile', 'Error', 'get_args', 'run', 'run_async', 'run_asyncio']