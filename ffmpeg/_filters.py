--- conflicted
+++ resolved
@@ -207,23 +207,13 @@
     """Draw a colored box on the input image.
 
     Args:
-<<<<<<< HEAD
-        x: The expression which specifies the top left corner x coordinate of the box. It defaults to 0.
-        y: The expression which specifies the top left corner y coordinate of the box. It defaults to 0.
-        width: Specify the width of the box; if 0 interpreted as the input width. It defaults to 0.
-        height: Specify the height of the box; if 0 interpreted as the input height. It defaults to 0.
-        color: Specify the color of the box to write. For the general syntax of this option, check the "Color" section
-            in the ffmpeg-utils manual. If the special value invert is used, the box edge color is the same as the
-            video with inverted luma.
-        thickness: The expression which sets the thickness of the box edge. Default value is 3.
-=======
         x: The expression which specifies the top left corner x coordinate of the box.
             It defaults to 0.
         y: The expression which specifies the top left corner y coordinate of the box.
             It defaults to 0.
         width: Specify the width of the box; if 0 interpreted as the input width. It
             defaults to 0.
-        heigth: Specify the height of the box; if 0 interpreted as the input height. It
+        height: Specify the height of the box; if 0 interpreted as the input height. It
             defaults to 0.
         color: Specify the color of the box to write. For the general syntax of this
             option, check the "Color" section in the ffmpeg-utils manual. If the
@@ -231,7 +221,6 @@
             with inverted luma.
         thickness: The expression which sets the thickness of the box edge. Default
             value is 3.
->>>>>>> 6189cd68
         w: Alias for ``width``.
         h: Alias for ``height``.
         c: Alias for ``color``.
