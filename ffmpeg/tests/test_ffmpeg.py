from __future__ import unicode_literals

import asyncio

from builtins import bytes
from builtins import range
from builtins import str
import ffmpeg
import os
import pytest
import random
import re
import subprocess
import sys


try:
    import mock  # python 2
except ImportError:
    from unittest import mock  # python 3


TEST_DIR = os.path.dirname(__file__)
SAMPLE_DATA_DIR = os.path.join(TEST_DIR, 'sample_data')
TEST_INPUT_FILE1 = os.path.join(SAMPLE_DATA_DIR, 'in1.mp4')
TEST_OVERLAY_FILE = os.path.join(SAMPLE_DATA_DIR, 'overlay.png')
TEST_OUTPUT_FILE1 = os.path.join(SAMPLE_DATA_DIR, 'out1.mp4')
TEST_OUTPUT_FILE2 = os.path.join(SAMPLE_DATA_DIR, 'out2.mp4')
BOGUS_INPUT_FILE = os.path.join(SAMPLE_DATA_DIR, 'bogus')


subprocess.check_call(['ffmpeg', '-version'])


def test_escape_chars():
    assert ffmpeg._utils.escape_chars('a:b', ':') == 'a\:b'
    assert ffmpeg._utils.escape_chars('a\\:b', ':\\') == 'a\\\\\\:b'
    assert (
        ffmpeg._utils.escape_chars('a:b,c[d]e%{}f\'g\'h\\i', '\\\':,[]%')
        == 'a\\:b\\,c\\[d\\]e\\%{}f\\\'g\\\'h\\\\i'
    )
    assert ffmpeg._utils.escape_chars(123, ':\\') == '123'


def test_fluent_equality():
    base1 = ffmpeg.input('dummy1.mp4')
    base2 = ffmpeg.input('dummy1.mp4')
    base3 = ffmpeg.input('dummy2.mp4')
    t1 = base1.trim(start_frame=10, end_frame=20)
    t2 = base1.trim(start_frame=10, end_frame=20)
    t3 = base1.trim(start_frame=10, end_frame=30)
    t4 = base2.trim(start_frame=10, end_frame=20)
    t5 = base3.trim(start_frame=10, end_frame=20)
    assert t1 == t2
    assert t1 != t3
    assert t1 == t4
    assert t1 != t5


def test_fluent_concat():
    base = ffmpeg.input('dummy.mp4')
    trimmed1 = base.trim(start_frame=10, end_frame=20)
    trimmed2 = base.trim(start_frame=30, end_frame=40)
    trimmed3 = base.trim(start_frame=50, end_frame=60)
    concat1 = ffmpeg.concat(trimmed1, trimmed2, trimmed3)
    concat2 = ffmpeg.concat(trimmed1, trimmed2, trimmed3)
    concat3 = ffmpeg.concat(trimmed1, trimmed3, trimmed2)
    assert concat1 == concat2
    assert concat1 != concat3


def test_fluent_output():
    ffmpeg.input('dummy.mp4').trim(start_frame=10, end_frame=20).output('dummy2.mp4')


def test_fluent_complex_filter():
    in_file = ffmpeg.input('dummy.mp4')
    return ffmpeg.concat(
        in_file.trim(start_frame=10, end_frame=20),
        in_file.trim(start_frame=30, end_frame=40),
        in_file.trim(start_frame=50, end_frame=60),
    ).output('dummy2.mp4')


def test_node_repr():
    in_file = ffmpeg.input('dummy.mp4')
    trim1 = ffmpeg.trim(in_file, start_frame=10, end_frame=20)
    trim2 = ffmpeg.trim(in_file, start_frame=30, end_frame=40)
    trim3 = ffmpeg.trim(in_file, start_frame=50, end_frame=60)
    concatted = ffmpeg.concat(trim1, trim2, trim3)
    output = ffmpeg.output(concatted, 'dummy2.mp4')
    assert repr(in_file.node) == 'input(filename={!r}) <{}>'.format(
        'dummy.mp4', in_file.node.short_hash
    )
    assert repr(trim1.node) == 'trim(end_frame=20, start_frame=10) <{}>'.format(
        trim1.node.short_hash
    )
    assert repr(trim2.node) == 'trim(end_frame=40, start_frame=30) <{}>'.format(
        trim2.node.short_hash
    )
    assert repr(trim3.node) == 'trim(end_frame=60, start_frame=50) <{}>'.format(
        trim3.node.short_hash
    )
    assert repr(concatted.node) == 'concat(n=3) <{}>'.format(concatted.node.short_hash)
    assert repr(output.node) == 'output(filename={!r}) <{}>'.format(
        'dummy2.mp4', output.node.short_hash
    )


def test_stream_repr():
    in_file = ffmpeg.input('dummy.mp4')
    assert repr(in_file) == 'input(filename={!r})[None] <{}>'.format(
        'dummy.mp4', in_file.node.short_hash
    )
    split0 = in_file.filter_multi_output('split')[0]
    assert repr(split0) == 'split()[0] <{}>'.format(split0.node.short_hash)
    dummy_out = in_file.filter_multi_output('dummy')['out']
    assert repr(dummy_out) == 'dummy()[{!r}] <{}>'.format(
        dummy_out.label, dummy_out.node.short_hash
    )

def test_repeated_args():
    out_file = ffmpeg.input('dummy.mp4').output('dummy2.mp4', streamid=['0:0x101', '1:0x102'])
    assert out_file.get_args() == ['-i', 'dummy.mp4', '-streamid', '0:0x101', '-streamid', '1:0x102', 'dummy2.mp4']


def test__get_args__simple():
    out_file = ffmpeg.input('dummy.mp4').output('dummy2.mp4')
    assert out_file.get_args() == ['-i', 'dummy.mp4', 'dummy2.mp4']


def test_global_args():
    out_file = (
        ffmpeg.input('dummy.mp4')
        .output('dummy2.mp4')
        .global_args('-progress', 'someurl')
    )
    assert out_file.get_args() == [
        '-i',
        'dummy.mp4',
        'dummy2.mp4',
        '-progress',
        'someurl',
    ]


def _get_simple_example():
    return ffmpeg.input(TEST_INPUT_FILE1).output(TEST_OUTPUT_FILE1)


def _get_complex_filter_example():
    split = ffmpeg.input(TEST_INPUT_FILE1).vflip().split()
    split0 = split[0]
    split1 = split[1]

    overlay_file = ffmpeg.input(TEST_OVERLAY_FILE)
    overlay_file = ffmpeg.crop(overlay_file, 10, 10, 158, 112)
    return (
        ffmpeg.concat(
            split0.trim(start_frame=10, end_frame=20),
            split1.trim(start_frame=30, end_frame=40),
        )
        .overlay(overlay_file.hflip())
        .drawbox(50, 50, 120, 120, color='red', thickness=5)
        .output(TEST_OUTPUT_FILE1)
        .overwrite_output()
    )


def test__get_args__complex_filter():
    out = _get_complex_filter_example()
    args = ffmpeg.get_args(out)
    assert args == [
        '-i',
        TEST_INPUT_FILE1,
        '-i',
        TEST_OVERLAY_FILE,
        '-filter_complex',
        '[0]vflip[s0];'
        '[s0]split=2[s1][s2];'
        '[s1]trim=end_frame=20:start_frame=10[s3];'
        '[s2]trim=end_frame=40:start_frame=30[s4];'
        '[s3][s4]concat=n=2[s5];'
        '[1]crop=158:112:10:10[s6];'
        '[s6]hflip[s7];'
        '[s5][s7]overlay=eof_action=repeat[s8];'
        '[s8]drawbox=50:50:120:120:red:t=5[s9]',
        '-map',
        '[s9]',
        TEST_OUTPUT_FILE1,
        '-y',
    ]


def test_combined_output():
    i1 = ffmpeg.input(TEST_INPUT_FILE1)
    i2 = ffmpeg.input(TEST_OVERLAY_FILE)
    out = ffmpeg.output(i1, i2, TEST_OUTPUT_FILE1)
    assert out.get_args() == [
        '-i',
        TEST_INPUT_FILE1,
        '-i',
        TEST_OVERLAY_FILE,
        '-map',
        '0',
        '-map',
        '1',
        TEST_OUTPUT_FILE1,
    ]


@pytest.mark.parametrize('use_shorthand', [True, False])
def test_filter_with_selector(use_shorthand):
    i = ffmpeg.input(TEST_INPUT_FILE1)
    if use_shorthand:
        v1 = i.video.hflip()
        a1 = i.audio.filter('aecho', 0.8, 0.9, 1000, 0.3)
    else:
        v1 = i['v'].hflip()
        a1 = i['a'].filter('aecho', 0.8, 0.9, 1000, 0.3)
    out = ffmpeg.output(a1, v1, TEST_OUTPUT_FILE1)
    assert out.get_args() == [
        '-i',
        TEST_INPUT_FILE1,
        '-filter_complex',
        '[0:a]aecho=0.8:0.9:1000:0.3[s0];' '[0:v]hflip[s1]',
        '-map',
        '[s0]',
        '-map',
        '[s1]',
        TEST_OUTPUT_FILE1,
    ]


def test_get_item_with_bad_selectors():
    input = ffmpeg.input(TEST_INPUT_FILE1)

    with pytest.raises(ValueError) as excinfo:
        input['a']['a']
    assert str(excinfo.value).startswith('Stream already has a selector:')

    with pytest.raises(TypeError) as excinfo:
        input[:'a']
    assert str(excinfo.value).startswith("Expected string index (e.g. 'a')")

    with pytest.raises(TypeError) as excinfo:
        input[5]
    assert str(excinfo.value).startswith("Expected string index (e.g. 'a')")


def _get_complex_filter_asplit_example():
    split = ffmpeg.input(TEST_INPUT_FILE1).vflip().asplit()
    split0 = split[0]
    split1 = split[1]

    return (
        ffmpeg.concat(
            split0.filter('atrim', start=10, end=20),
            split1.filter('atrim', start=30, end=40),
        )
        .output(TEST_OUTPUT_FILE1)
        .overwrite_output()
    )


def test_filter_concat__video_only():
    in1 = ffmpeg.input('in1.mp4')
    in2 = ffmpeg.input('in2.mp4')
    args = ffmpeg.concat(in1, in2).output('out.mp4').get_args()
    assert args == [
        '-i',
        'in1.mp4',
        '-i',
        'in2.mp4',
        '-filter_complex',
        '[0][1]concat=n=2[s0]',
        '-map',
        '[s0]',
        'out.mp4',
    ]


def test_filter_concat__audio_only():
    in1 = ffmpeg.input('in1.mp4')
    in2 = ffmpeg.input('in2.mp4')
    args = ffmpeg.concat(in1, in2, v=0, a=1).output('out.mp4').get_args()
    assert args == [
        '-i',
        'in1.mp4',
        '-i',
        'in2.mp4',
        '-filter_complex',
        '[0][1]concat=a=1:n=2:v=0[s0]',
        '-map',
        '[s0]',
        'out.mp4',
    ]


def test_filter_concat__audio_video():
    in1 = ffmpeg.input('in1.mp4')
    in2 = ffmpeg.input('in2.mp4')
    joined = ffmpeg.concat(in1.video, in1.audio, in2.hflip(), in2['a'], v=1, a=1).node
    args = ffmpeg.output(joined[0], joined[1], 'out.mp4').get_args()
    assert args == [
        '-i',
        'in1.mp4',
        '-i',
        'in2.mp4',
        '-filter_complex',
        '[1]hflip[s0];[0:v][0:a][s0][1:a]concat=a=1:n=2:v=1[s1][s2]',
        '-map',
        '[s1]',
        '-map',
        '[s2]',
        'out.mp4',
    ]


def test_filter_concat__wrong_stream_count():
    in1 = ffmpeg.input('in1.mp4')
    in2 = ffmpeg.input('in2.mp4')
    with pytest.raises(ValueError) as excinfo:
        ffmpeg.concat(in1.video, in1.audio, in2.hflip(), v=1, a=1).node
    assert (
        str(excinfo.value)
        == 'Expected concat input streams to have length multiple of 2 (v=1, a=1); got 3'
    )


def test_filter_asplit():
    out = _get_complex_filter_asplit_example()
    args = out.get_args()
    assert args == [
        '-i',
        TEST_INPUT_FILE1,
        '-filter_complex',
        '[0]vflip[s0];[s0]asplit=2[s1][s2];[s1]atrim=end=20:start=10[s3];[s2]atrim=end=40:start=30[s4];[s3]'
        '[s4]concat=n=2[s5]',
        '-map',
        '[s5]',
        TEST_OUTPUT_FILE1,
        '-y',
    ]


def test__output__bitrate():
    args = (
        ffmpeg.input('in')
        .output('out', video_bitrate=1000, audio_bitrate=200)
        .get_args()
    )
    assert args == ['-i', 'in', '-b:v', '1000', '-b:a', '200', 'out']


@pytest.mark.parametrize('video_size', [(320, 240), '320x240'])
def test__output__video_size(video_size):
    args = ffmpeg.input('in').output('out', video_size=video_size).get_args()
    assert args == ['-i', 'in', '-video_size', '320x240', 'out']


def test_filter_normal_arg_escape():
    """Test string escaping of normal filter args (e.g. ``font`` param of ``drawtext`` filter)."""

    def _get_drawtext_font_repr(font):
        """Build a command-line arg using drawtext ``font`` param and extract the ``-filter_complex`` arg."""
        args = (
            ffmpeg.input('in')
            .drawtext('test', font='a{}b'.format(font))
            .output('out')
            .get_args()
        )
        assert args[:3] == ['-i', 'in', '-filter_complex']
        assert args[4:] == ['-map', '[s0]', 'out']
        match = re.match(
            r'\[0\]drawtext=font=a((.|\n)*)b:text=test\[s0\]', args[3], re.MULTILINE
        )
        assert match is not None, 'Invalid -filter_complex arg: {!r}'.format(args[3])
        return match.group(1)

    expected_backslash_counts = {
        'x': 0,
        '\'': 3,
        '\\': 3,
        '%': 0,
        ':': 2,
        ',': 1,
        '[': 1,
        ']': 1,
        '=': 2,
        '\n': 0,
    }
    for ch, expected_backslash_count in list(expected_backslash_counts.items()):
        expected = '{}{}'.format('\\' * expected_backslash_count, ch)
        actual = _get_drawtext_font_repr(ch)
        assert expected == actual


def test_filter_text_arg_str_escape():
    """Test string escaping of normal filter args (e.g. ``text`` param of ``drawtext`` filter)."""

    def _get_drawtext_text_repr(text):
        """Build a command-line arg using drawtext ``text`` param and extract the ``-filter_complex`` arg."""
        args = ffmpeg.input('in').drawtext('a{}b'.format(text)).output('out').get_args()
        assert args[:3] == ['-i', 'in', '-filter_complex']
        assert args[4:] == ['-map', '[s0]', 'out']
        match = re.match(r'\[0\]drawtext=text=a((.|\n)*)b\[s0\]', args[3], re.MULTILINE)
        assert match is not None, 'Invalid -filter_complex arg: {!r}'.format(args[3])
        return match.group(1)

    expected_backslash_counts = {
        'x': 0,
        '\'': 7,
        '\\': 7,
        '%': 4,
        ':': 2,
        ',': 1,
        '[': 1,
        ']': 1,
        '=': 2,
        '\n': 0,
    }
    for ch, expected_backslash_count in list(expected_backslash_counts.items()):
        expected = '{}{}'.format('\\' * expected_backslash_count, ch)
        actual = _get_drawtext_text_repr(ch)
        assert expected == actual


# def test_version():
#    subprocess.check_call(['ffmpeg', '-version'])


def test__compile():
    out_file = ffmpeg.input('dummy.mp4').output('dummy2.mp4')
    assert out_file.compile() == ['ffmpeg', '-i', 'dummy.mp4', 'dummy2.mp4']
    assert out_file.compile(cmd='ffmpeg.old') == [
        'ffmpeg.old',
        '-i',
        'dummy.mp4',
        'dummy2.mp4',
    ]


@pytest.mark.parametrize('pipe_stdin', [True, False])
@pytest.mark.parametrize('pipe_stdout', [True, False])
@pytest.mark.parametrize('pipe_stderr', [True, False])
def test__run_async(mocker, pipe_stdin, pipe_stdout, pipe_stderr):
    process__mock = mock.Mock()
    popen__mock = mocker.patch.object(subprocess, 'Popen', return_value=process__mock)
    stream = _get_simple_example()
    process = ffmpeg.run_async(
        stream, pipe_stdin=pipe_stdin, pipe_stdout=pipe_stdout, pipe_stderr=pipe_stderr
    )
    assert process is process__mock

    expected_stdin = subprocess.PIPE if pipe_stdin else None
    expected_stdout = subprocess.PIPE if pipe_stdout else None
    expected_stderr = subprocess.PIPE if pipe_stderr else None
    (args,), kwargs = popen__mock.call_args
    assert args == ffmpeg.compile(stream)
    assert kwargs == dict(
        stdin=expected_stdin, stdout=expected_stdout, stderr=expected_stderr
    )


def test__run():
    stream = _get_complex_filter_example()
    out, err = ffmpeg.run(stream)
    assert out is None
    assert err is None


@pytest.mark.parametrize('capture_stdout', [True, False])
@pytest.mark.parametrize('capture_stderr', [True, False])
def test__run__capture_out(mocker, capture_stdout, capture_stderr):
    mocker.patch.object(ffmpeg._run, 'compile', return_value=['echo', 'test'])
    stream = _get_simple_example()
    out, err = ffmpeg.run(
        stream, capture_stdout=capture_stdout, capture_stderr=capture_stderr
    )
    if capture_stdout:
        assert out == 'test\n'.encode()
    else:
        assert out is None
    if capture_stderr:
        assert err == ''.encode()
    else:
        assert err is None


def test__run__input_output(mocker):
    mocker.patch.object(ffmpeg._run, 'compile', return_value=['cat'])
    stream = _get_simple_example()
    out, err = ffmpeg.run(stream, input='test'.encode(), capture_stdout=True)
    assert out == 'test'.encode()
    assert err is None


@pytest.mark.parametrize('capture_stdout', [True, False])
@pytest.mark.parametrize('capture_stderr', [True, False])
def test__run__error(mocker, capture_stdout, capture_stderr):
    mocker.patch.object(ffmpeg._run, 'compile', return_value=['ffmpeg'])
    stream = _get_complex_filter_example()
    with pytest.raises(ffmpeg.Error) as excinfo:
        out, err = ffmpeg.run(
            stream, capture_stdout=capture_stdout, capture_stderr=capture_stderr
        )
    assert str(excinfo.value) == 'ffmpeg error (see stderr output for detail)'
    out = excinfo.value.stdout
    err = excinfo.value.stderr
    if capture_stdout:
        assert out == ''.encode()
    else:
        assert out is None
    if capture_stderr:
        assert err.decode().startswith('ffmpeg version')
    else:
        assert err is None


def test__run__multi_output():
    in_ = ffmpeg.input(TEST_INPUT_FILE1)
    out1 = in_.output(TEST_OUTPUT_FILE1)
    out2 = in_.output(TEST_OUTPUT_FILE2)
    ffmpeg.run([out1, out2], overwrite_output=True)


def test__run__dummy_cmd():
    stream = _get_complex_filter_example()
    ffmpeg.run(stream, cmd='true')


def test__run__dummy_cmd_list():
    stream = _get_complex_filter_example()
    ffmpeg.run(stream, cmd=['true', 'ignored'])


def test__filter__custom():
    stream = ffmpeg.input('dummy.mp4')
    stream = ffmpeg.filter(stream, 'custom_filter', 'a', 'b', kwarg1='c')
    stream = ffmpeg.output(stream, 'dummy2.mp4')
    assert stream.get_args() == [
        '-i',
        'dummy.mp4',
        '-filter_complex',
        '[0]custom_filter=a:b:kwarg1=c[s0]',
        '-map',
        '[s0]',
        'dummy2.mp4',
    ]


def test__filter__custom_fluent():
    stream = (
        ffmpeg.input('dummy.mp4')
        .filter('custom_filter', 'a', 'b', kwarg1='c')
        .output('dummy2.mp4')
    )
    assert stream.get_args() == [
        '-i',
        'dummy.mp4',
        '-filter_complex',
        '[0]custom_filter=a:b:kwarg1=c[s0]',
        '-map',
        '[s0]',
        'dummy2.mp4',
    ]


def test__merge_outputs():
    in_ = ffmpeg.input('in.mp4')
    out1 = in_.output('out1.mp4')
    out2 = in_.output('out2.mp4')
    assert ffmpeg.merge_outputs(out1, out2).get_args() == [
        '-i',
        'in.mp4',
        'out1.mp4',
        'out2.mp4',
    ]
    assert ffmpeg.get_args([out1, out2]) == ['-i', 'in.mp4', 'out2.mp4', 'out1.mp4']


def test__input__start_time():
    assert ffmpeg.input('in', ss=10.5).output('out').get_args() == [
        '-ss',
        '10.5',
        '-i',
        'in',
        'out',
    ]
    assert ffmpeg.input('in', ss=0.0).output('out').get_args() == [
        '-ss',
        '0.0',
        '-i',
        'in',
        'out',
    ]


def test_multi_passthrough():
    out1 = ffmpeg.input('in1.mp4').output('out1.mp4')
    out2 = ffmpeg.input('in2.mp4').output('out2.mp4')
    out = ffmpeg.merge_outputs(out1, out2)
    assert ffmpeg.get_args(out) == [
        '-i',
        'in1.mp4',
        '-i',
        'in2.mp4',
        'out1.mp4',
        '-map',
        '1',
        'out2.mp4',
    ]
    assert ffmpeg.get_args([out1, out2]) == [
        '-i',
        'in2.mp4',
        '-i',
        'in1.mp4',
        'out2.mp4',
        '-map',
        '1',
        'out1.mp4',
    ]


def test_passthrough_selectors():
    i1 = ffmpeg.input(TEST_INPUT_FILE1)
    args = ffmpeg.output(i1['1'], i1['2'], TEST_OUTPUT_FILE1).get_args()
    assert args == [
        '-i',
        TEST_INPUT_FILE1,
        '-map',
        '0:1',
        '-map',
        '0:2',
        TEST_OUTPUT_FILE1,
    ]


def test_mixed_passthrough_selectors():
    i1 = ffmpeg.input(TEST_INPUT_FILE1)
    args = ffmpeg.output(i1['1'].hflip(), i1['2'], TEST_OUTPUT_FILE1).get_args()
    assert args == [
        '-i',
        TEST_INPUT_FILE1,
        '-filter_complex',
        '[0:1]hflip[s0]',
        '-map',
        '[s0]',
        '-map',
        '0:2',
        TEST_OUTPUT_FILE1,
    ]


def test_pipe():
    width = 32
    height = 32
    frame_size = width * height * 3  # 3 bytes for rgb24
    frame_count = 10
    start_frame = 2

    out = (
        ffmpeg.input(
            'pipe:0',
            format='rawvideo',
            pixel_format='rgb24',
            video_size=(width, height),
            framerate=10,
        )
        .trim(start_frame=start_frame)
        .output('pipe:1', format='rawvideo')
    )

    args = out.get_args()
    assert args == [
        '-f',
        'rawvideo',
        '-video_size',
        '{}x{}'.format(width, height),
        '-framerate',
        '10',
        '-pixel_format',
        'rgb24',
        '-i',
        'pipe:0',
        '-filter_complex',
        '[0]trim=start_frame=2[s0]',
        '-map',
        '[s0]',
        '-f',
        'rawvideo',
        'pipe:1',
    ]

    cmd = ['ffmpeg'] + args
    p = subprocess.Popen(
        cmd, stdin=subprocess.PIPE, stdout=subprocess.PIPE, stderr=subprocess.PIPE
    )

    in_data = bytes(
        bytearray([random.randint(0, 255) for _ in range(frame_size * frame_count)])
    )
    p.stdin.write(in_data)  # note: this could block, in which case need to use threads
    p.stdin.close()

    out_data = p.stdout.read()
    assert len(out_data) == frame_size * (frame_count - start_frame)
    assert out_data == in_data[start_frame * frame_size :]


def test__probe():
    data = ffmpeg.probe(TEST_INPUT_FILE1)
    assert set(data.keys()) == {'format', 'streams'}
    assert data['format']['duration'] == '7.036000'


@pytest.mark.skipif(sys.version_info < (3, 3), reason="requires python3.3 or higher")
def test__probe_timeout():
    with pytest.raises(subprocess.TimeoutExpired) as excinfo:
        data = ffmpeg.probe(TEST_INPUT_FILE1, timeout=0)
    assert 'timed out after 0 seconds' in str(excinfo.value)


def test__probe__exception():
    with pytest.raises(ffmpeg.Error) as excinfo:
        ffmpeg.probe(BOGUS_INPUT_FILE)
    assert str(excinfo.value) == 'ffprobe error (see stderr output for detail)'
    assert 'No such file or directory'.encode() in excinfo.value.stderr


def test__probe__extra_args():
    data = ffmpeg.probe(TEST_INPUT_FILE1, show_frames=None)
    assert set(data.keys()) == {'format', 'streams', 'frames'}


<<<<<<< HEAD
def get_filter_complex_input(flt, name):
    m = re.search(r'\[([^]]+)\]{}(?=[[;]|$)'.format(name), flt)
    if m:
        return m.group(1)
    else:
        return None


def get_filter_complex_outputs(flt, name):
    m = re.search(r'(^|[];]){}((\[[^]]+\])+)(?=;|$)'.format(name), flt)
    if m:
        return m.group(2)[1:-1].split('][')
    else:
        return None


def test__get_filter_complex_input():
    assert get_filter_complex_input("", "scale") is None
    assert get_filter_complex_input("scale", "scale") is None
    assert get_filter_complex_input("scale[s3][s4];etc", "scale") is None
    assert get_filter_complex_input("[s2]scale", "scale") == "s2"
    assert get_filter_complex_input("[s2]scale;etc", "scale") == "s2"
    assert get_filter_complex_input("[s2]scale[s3][s4];etc", "scale") == "s2"


def test__get_filter_complex_outputs():
    assert get_filter_complex_outputs("", "scale") is None
    assert get_filter_complex_outputs("scale", "scale") is None
    assert get_filter_complex_outputs("scalex[s0][s1]", "scale") is None
    assert get_filter_complex_outputs("scale[s0][s1]", "scale") == ['s0', 's1']
    assert get_filter_complex_outputs("[s5]scale[s0][s1]", "scale") == ['s0', 's1']
    assert get_filter_complex_outputs("[s5]scale[s1][s0]", "scale") == ['s1', 's0']
    assert get_filter_complex_outputs("[s5]scale[s1]", "scale") == ['s1']
    assert get_filter_complex_outputs("[s5]scale[s1];x", "scale") == ['s1']
    assert get_filter_complex_outputs("y;[s5]scale[s1];x", "scale") == ['s1']


def test__multi_output_edge_label_order():
    scale2ref = ffmpeg.filter_multi_output(
        [ffmpeg.input('x'), ffmpeg.input('y')], 'scale2ref'
    )
    out = ffmpeg.merge_outputs(
        scale2ref[1].filter('scale').output('a'),
        scale2ref[10000].filter('hflip').output('b'),
    )

    args = out.get_args()
    flt_cmpl = args[args.index('-filter_complex') + 1]
    out1, out2 = get_filter_complex_outputs(flt_cmpl, 'scale2ref')
    assert out1 == get_filter_complex_input(flt_cmpl, 'scale')
    assert out2 == get_filter_complex_input(flt_cmpl, 'hflip')
=======
def test_run_asyncio():
    async def test_async():
        process = await (
            ffmpeg
             .input(TEST_INPUT_FILE1)
             .output('pipe:', format='rawvideo', pix_fmt='rgb24')['v']
             .run_asyncio(pipe_stdout=True, quiet=False)
        )

        video_frame_size = 320 * 240 * 3  # Note: RGB24 == 3 bytes per pixel. 320x240 - video size

        total_bytes = 0

        while True:
            frame_bytes = await process.stdout.read(video_frame_size)
            if len(frame_bytes) == 0:
                break
            else:
                total_bytes += len(frame_bytes)

        await process.wait()

        assert total_bytes == 48153600, 'Incorrect size of the output frames'

    loop = asyncio.get_event_loop()
    loop.run_until_complete(test_async())
>>>>>>> 7f70fb8f
<|MERGE_RESOLUTION|>--- conflicted
+++ resolved
@@ -734,7 +734,6 @@
     assert set(data.keys()) == {'format', 'streams', 'frames'}
 
 
-<<<<<<< HEAD
 def get_filter_complex_input(flt, name):
     m = re.search(r'\[([^]]+)\]{}(?=[[;]|$)'.format(name), flt)
     if m:
@@ -786,7 +785,8 @@
     out1, out2 = get_filter_complex_outputs(flt_cmpl, 'scale2ref')
     assert out1 == get_filter_complex_input(flt_cmpl, 'scale')
     assert out2 == get_filter_complex_input(flt_cmpl, 'hflip')
-=======
+
+
 def test_run_asyncio():
     async def test_async():
         process = await (
@@ -812,5 +812,4 @@
         assert total_bytes == 48153600, 'Incorrect size of the output frames'
 
     loop = asyncio.get_event_loop()
-    loop.run_until_complete(test_async())
->>>>>>> 7f70fb8f
+    loop.run_until_complete(test_async())